<!DOCTYPE html>
  <!--[if lte IE 7]> <html class="no-js oldie ie7" lang="en"> <![endif]-->
  <!--[if IE 8]> <html class="no-js oldie ie8" lang="en"> <![endif]-->
  <!--[if gt IE 8]><!--> <html class="no-js" lang="en"> <!--<![endif]-->
  <head>
    <meta charset="utf-8" />
    <meta content="IE=edge,chrome=1" http-equiv="X-UA-Compatible" />
    <meta name="viewport" content="width=device-width, initial-scale=1.0 maximum-scale=1, user-scalable=no" />
    <title>Firefeed</title>
    <meta name="description" content="">
    <link href="img/favicon.png" rel="shortcut icon" />
    <link href="img/apple-touch-icon.png" rel="apple-touch-icon" />
    <link href="css/global.css" rel="stylesheet" />
    <script src="//cdnjs.cloudflare.com/ajax/libs/modernizr/2.6.2/modernizr.min.js"></script>
  </head>
  
  <body>
    <div id="fb-root"></div>
    <div id="wrapper">

      <header id="header">
      </header>

      <script id="tmpl-index-header" type="text/html">
        <a target="_blank" href="http://github.com/firebase/firefeed" class="ribbon-github">
          <img src="img/ribbon-github.png" alt="Fork me on GitHub" />
        </a>
        <a target="_blank" href="http://firebase.github.com" class="ribbon-curl">
          <img src="img/curl-static.gif" width="200" height="200" alt="Official example"></a>
        </a>
      </script>
      <script id="tmpl-page-header" type="text/html">
        <div class="wrapper cf">
          <h1 class="logo"><a href="#" id="top-logo"><img src="img/wordmark.png" alt="Firefeed" /></a></h1>
          <nav>
            <a id="logout-button" href="#">Logout</a>
          </nav>
        </div>
      </script>

      <div id="body">
      </div>

      <script id="tmpl-content" type="text/html">
        <div id="content" class="{{classes}}">
          <div class="wrapper">
            <div class="row">
              {{{content}}}
            </div>
          </div>
        </div>
      </script>

      <script id="tmpl-index-content" type="text/html">
        <div class="threefifth center aligncenter">
          <img src="img/logo.png" />
          <p>&nbsp;</p>
          <h1 class="main-heading"><img src="img/wordmark-large.png" alt="Firefeed" /></h1>
          <h2 class="subheading">
            A Twitter clone built with <a target="_blank" href="https://firebase.com">Firebase</a>.
          </h2>
          <p class="big-copy pushv8">Feel free to use and modify this in your own products and projects!</p>
          
          <div id="login-div" class="pushv4">
            <a id="login-button" href="#" class="btn clean">
              <span class="icon facebook"></span>
              <span>Sign in with Facebook</span>
            </a>
          </div>
          
          <div class="pushv4">
            <a href="about.html" class="btn default pushv4">Read more about Firefeed</a>
          </div>
        </div>
      </script>

      <script id="tmpl-timeline-content" type="text/html">
        <div class="third">
          <div class="media">
            <div class="img avatar">
              <a href="/?profile={{id}}"><img src="{{pic}}" alt="{{name}}"></a>
            </div>
            <div class="body">
              <h2 class="end"><a href="/?profile={{id}}">{{name}}</a></h2>
              <div class="big-copy end">
                <div class="editable" id="inputLocation">{{location}}</div>
              </div>
              <div class="big-copy">
                <div class="editable" id="inputBio">{{bio}}</div>
              </div>
            </div>
          </div>
          <div class="field">
            <textarea id="spark-input" class="text" rows="4" cols="10" placeholder="Share an update"></textarea>
          </div>
          <small class="field-help"><span id="c-count"></span> characters remaining</small>
          <div id="spark-button-div">
            <a id="spark-button" href="#" class="btn default full pushv4">Update Status</a>
          </div>
          
          <div class="separator pushv4"></div>
          
          <div id="suggested-users">
            <h3>We suggest you follow:</h3>
          </div>
        </div>
        <div class="twothird">
          <ul id="spark-list" class="item-list">
          </ul>
        </div>
      </script>

      <script id="tmpl-spark-content" type="text/html">
        <div class="threefifth center aligncenter pushdn4">
          <div class="comment pushv6">
            <div class="huge-copy pushv2">{{content}}</div>
            <div class="meta">{{timestamp}}</div>
          </div>
          
          <div class="img avatar big pushv2 center">
            <a href="/?profile={{author}}"><img src="{{pic}}" alt="{{by}}" /></a>
          </div>
          <h2 class="pushv"><a href="/?profile={{author}}">{{by}}</a></h2>
        </div>
      </script>

      <script id="tmpl-profile-content" type="text/html">
        <div class="threefifth center">
          <div class="aligncenter pushv4">
            <div class="img avatar big pushv2 center">
              <img src="{{pic}}" alt="{{name}}" />
            </div>
            <h2 class="pushv">{{fullName}}</h2>
            <p class="big-copy pushv">{{location}}</p>
            <p class="big-copy end">{{bio}}</p>
          </div>
          <ul id="spark-list" class="item-list">
          </ul>
        </div>
      </script>

      <script id="tmpl-spark" type="text/html">
        <li id="spark-{{sparkId}}">
          <div class="media">
            <div class="img avatar clean">
              <a href="/?profile={{author}}">
                <img src="{{pic}}" alt="{{by}}" />
              </a>
            </div>
            <div class="body {{relative}}">
              <p class="title end">
                <a href="/?profile={{author}}">{{by}}</a>
              </p>
              <p class="main-copy pushv">{{content}}</p>
<<<<<<< HEAD
              <p class="meta end">{{friendlyTimestamp}}</p>
=======
              <p class="meta end">
                <a href="?status={{sparkId}}">{{timestamp}}</a>
              </p>
>>>>>>> 26da82f3
            </div>
          </div>
        </li>
      </script>

      <script id="tmpl-suggested-user" type="text/html">
        <div class="media pushv4" id="followBox-{{id}}">
          <div class="img avatar">
            <a href="/?profile={{id}}">
              <img src="{{pic}}" alt="{{name}}" />
            </a>
          </div>
          <div class="body">
            <p class="big-copy end">
              <a href="/?profile={{id}}">{{fullName}}</a>
            </p>
            <p class="copy pushv">{{bio}}</p>
            <a href="#" id="followBtn-{{id}}" class="btn default small">Follow</a>
          </div>
        </div>
      </script>
    </div><!-- #wrapper END -->
  
    <footer id="footer">
      <ul>
        <li id="about-link"><a href="about.html">About</a></li>
        <li>Follow <a href="//twitter.com/firebase" target="_blank">@Firebase</a></li>
      </ul>
    </footer>
  
    <script src="//cdnjs.cloudflare.com/ajax/libs/jquery/1.8.3/jquery.min.js"></script>
    <script src="//cdnjs.cloudflare.com/ajax/libs/jqueryui/1.9.2/jquery-ui.min.js"></script>
    <script src="./libs/jquery.jeditable.mini.js"></script>
    <!--[if (gte IE 6)&(lte IE 8)]>
      <script src="//cdnjs.cloudflare.com/ajax/libs/selectivizr/1.0.2/selectivizr-min.js"></script>
    <![endif]-->

    <!-- Templates by Mustache, Spinner by spin.js -->
    <script src="//cdnjs.cloudflare.com/ajax/libs/mustache.js/0.7.0/mustache.min.js"></script>
    <script src="//cdnjs.cloudflare.com/ajax/libs/spin.js/1.2.7/spin.min.js"></script>

    <!-- Firebase.js and auth client must be included before Firefeed -->
    <script src="//cdn-staging.firebase.com/v0/firebase.js"></script>
    <script src="//cdn-staging.firebase.com/v0/firebase-auth-client.js"></script>

    <!-- Finally, the Firefeed code -->
    <script src="js/firefeed.js"></script>
    <script src="js/firefeed-ui.js"></script>

  </body>
</html><|MERGE_RESOLUTION|>--- conflicted
+++ resolved
@@ -152,13 +152,9 @@
                 <a href="/?profile={{author}}">{{by}}</a>
               </p>
               <p class="main-copy pushv">{{content}}</p>
-<<<<<<< HEAD
-              <p class="meta end">{{friendlyTimestamp}}</p>
-=======
               <p class="meta end">
-                <a href="?status={{sparkId}}">{{timestamp}}</a>
+                <a href="?status={{sparkId}}">{{friendlyTimestamp}}</a>
               </p>
->>>>>>> 26da82f3
             </div>
           </div>
         </li>
